--- conflicted
+++ resolved
@@ -25,11 +25,7 @@
   """
   def start(_type, _args) do
     opts = Application.get_all_env(:kaguya)
-<<<<<<< HEAD
-    if Enum.all?([:bot_name, :server, :port], fn k -> Keyword.has_key?(opts, k) end) do
-=======
     if Enum.all?([:bot_name, :server, :port], &(Keyword.has_key?(opts, &1))) do
->>>>>>> 9c99010b
       start_bot()
     else
       raise "You must provide configuration options for the server, port, and bot name!"
